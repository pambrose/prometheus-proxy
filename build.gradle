--- conflicted
+++ resolved
@@ -9,14 +9,7 @@
 }
 
 group = 'io.prometheus'
-<<<<<<< HEAD
-version = '1.4.1-SNAPSHOT'
-
-sourceCompatibility = 1.8
-targetCompatibility = 1.8
-=======
 version = '1.4.2-SNAPSHOT'
->>>>>>> 2d53ba3e
 
 sourceCompatibility = 1.8
 targetCompatibility = 1.8
@@ -24,11 +17,7 @@
 def kotlinVersion = '1.3.60'
 def serializationVersion = '0.13.0'
 def coroutinesVersion = '1.3.2'
-<<<<<<< HEAD
-def utilsVersion = '1.1.2'
-=======
 def utilsVersion = '1.1.3'
->>>>>>> 2d53ba3e
 
 def grpcVersion = '1.25.0'
 def protocVersion = '3.10.0'
