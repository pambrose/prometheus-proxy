--- conflicted
+++ resolved
@@ -14,11 +14,7 @@
  * limitations under the License.
  */
 
-<<<<<<< HEAD
-@VersionAnnotation(version = "1.4.1", date = "11/14/19")
-=======
 @VersionAnnotation(version = "1.4.2", date = "11/15/19")
->>>>>>> 2d53ba3e
 package io.prometheus;
 
 import io.prometheus.common.VersionAnnotation;