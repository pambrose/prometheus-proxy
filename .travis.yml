language: java

jdk:
  #- oraclejdk11
<<<<<<< HEAD
  - openjdk11
=======
  #- openjdk11
  - openjdk8
>>>>>>> 2d53ba3e

after_success:
  - ./gradlew jacocoTestReport coveralls
#  - ./mvnw jacoco:report coveralls:report

notifications:
  email:
    - pambrose@mac.com<|MERGE_RESOLUTION|>--- conflicted
+++ resolved
@@ -2,12 +2,8 @@
 
 jdk:
   #- oraclejdk11
-<<<<<<< HEAD
-  - openjdk11
-=======
   #- openjdk11
   - openjdk8
->>>>>>> 2d53ba3e
 
 after_success:
   - ./gradlew jacocoTestReport coveralls
