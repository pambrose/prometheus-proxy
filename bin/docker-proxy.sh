--- conflicted
+++ resolved
@@ -3,8 +3,4 @@
 docker run --rm -p 8082:8082 -p 8092:8092 -p 50051:50051 -p 8080:8080 \
         -e HOSTNAME=${HOSTNAME} \
         -e PROXY_CONFIG='https://raw.githubusercontent.com/pambrose/prometheus-proxy/master/examples/simple.conf' \
-<<<<<<< HEAD
-        pambrose/prometheus-proxy:1.4.1
-=======
-        pambrose/prometheus-proxy:1.4.2
->>>>>>> 2d53ba3e
+        pambrose/prometheus-proxy:1.4.2