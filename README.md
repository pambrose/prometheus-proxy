# Prometheus Proxy

[![JitPack](https://jitpack.io/v/pambrose/prometheus-proxy.svg)](https://jitpack.io/#pambrose/prometheus-proxy)
[![Build Status](https://travis-ci.org/pambrose/prometheus-proxy.svg?branch=master)](https://travis-ci.org/pambrose/prometheus-proxy)
[![Coverage Status](https://coveralls.io/repos/github/pambrose/prometheus-proxy/badge.svg?branch=master)](https://coveralls.io/github/pambrose/prometheus-proxy?branch=master)
[![codebeat badge](https://codebeat.co/badges/8dbe1dc6-628e-44a4-99f9-d468831ff0cc)](https://codebeat.co/projects/github-com-pambrose-prometheus-proxy-master)
[![Codacy Badge](https://api.codacy.com/project/badge/Grade/422df508473443df9fbd8ea00fdee973)](https://www.codacy.com/app/pambrose/prometheus-proxy?utm_source=github.com&amp;utm_medium=referral&amp;utm_content=pambrose/prometheus-proxy&amp;utm_campaign=Badge_Grade)
[![Code Climate](https://codeclimate.com/github/pambrose/prometheus-proxy/badges/gpa.svg)](https://codeclimate.com/github/pambrose/prometheus-proxy)
[![Kotlin](https://img.shields.io/badge/%20language-Kotlin-red.svg)](https://kotlinlang.org/)

[Prometheus](https://prometheus.io) is an excellent systems monitoring and alerting toolkit, which uses a pull model for 
collecting metrics. The pull model is problematic when a Prometheus server and its metrics endpoints are separated by a 
firewall. [Prometheus Proxy](https://github.com/pambrose/prometheus-proxy) enables Prometheus to reach metrics endpoints 
running behind a firewall and preserves the pull model.

`prometheus-proxy` runtime is broken up into 2 microservices:

*   `proxy`: Runs in the same network domain as Prometheus server (outside the firewall) and proxies calls from Prometheus to the `agent` behind the firewall.
*   `agent`: Runs in the same network domain as all the monitored hosts/services/apps (inside the firewall). It maps the scraping queries coming from the `proxy` to the actual `/metrics` scraping endpoints of the hosts/services/apps.

Here's a simplified network diagram of how the deployed `proxy` and `agent` work:

![network diagram](https://github.com/pambrose/prometheus-proxy/raw/master/docs/prometheus-proxy.png)

Endpoints running behind a firewall require a `prometheus-agent` (the agent) to be run inside the firewall.
An agent can run as a stand-alone server, embedded in another java server, or as a java agent.
Agents connect to a `prometheus-proxy` (the proxy) and register the paths for which they will provide data. 
One proxy can work one or many agents.

## CLI Usage

Download the proxy and agent uber-jars from [here](https://github.com/pambrose/prometheus-proxy/releases).

Start a proxy with:

```bash
java -jar prometheus-proxy.jar
```

Start an agent with: 

```bash
java -jar prometheus-agent.jar -Dagent.proxy.hostname=proxy.local --config https://raw.githubusercontent.com/pambrose/prometheus-proxy/master/examples/myapps.conf
```

If prometheus-proxy were running on a machine named *proxy.local* and the
`agent.pathConfigs` value in the [myapps.conf](https://raw.githubusercontent.com/pambrose/prometheus-proxy/master/examples/myapps.conf) 
config file had these values:

```hocon
agent {
  pathConfigs: [
    {
      name: app1
      path: app1_metrics
      url: "http://app1.local:9100/metrics"
    },
    {
      name: app2
      path: app2_metrics
      url: "http://app2.local:9100/metrics"
    },
    {
      name: app3
      path: app3_metrics
      url: "http://app3.local:9100/metrics"
    }
  ]
}
```

then the *prometheus.yml* scrape_config would target the three apps at:

*   http://proxy.local:8080/app1_metrics
*   http://proxy.local:8080/app2_metrics
*   http://proxy.local:8080/app3_metrics

The `prometheus.yml` file would include:

```yaml
scrape_configs:
  - job_name: 'app1'
    metrics_path: '/app1_metrics'
    static_configs:
      - targets: ['proxy.local:8080']
  - job_name: 'app2'
    metrics_path: '/app2_metrics'
    static_configs:
      - targets: ['proxy.local:8080']
  - job_name: 'app3'
    metrics_path: '/app3_metrics'
    static_configs:
      - targets: ['proxy.local:8080']
```

## Docker Usage

The docker images are available via:
```bash
<<<<<<< HEAD
docker pull pambrose/prometheus-proxy:1.4.1
docker pull pambrose/prometheus-agent:1.4.1
=======
docker pull pambrose/prometheus-proxy:1.4.2
docker pull pambrose/prometheus-agent:1.4.2
>>>>>>> 2d53ba3e
```

Start the proxy and an agent in separate shells on your local machine:

```bash
docker run --rm -p 8082:8082 -p 8092:8092 -p 50051:50051 -p 8080:8080 \
        -e HOSTNAME=${HOSTNAME} \
        -e METRICS_ENABLED=true \
<<<<<<< HEAD
        pambrose/prometheus-proxy:1.4.1
=======
        pambrose/prometheus-proxy:1.4.2
>>>>>>> 2d53ba3e
```

```bash
docker run --rm -p 8083:8083 -p 8093:8093 \
        -e HOSTNAME=${HOSTNAME} \
        -e AGENT_CONFIG='https://raw.githubusercontent.com/pambrose/prometheus-proxy/master/examples/simple.conf' \
<<<<<<< HEAD
        pambrose/prometheus-agent:1.4.1
=======
        pambrose/prometheus-agent:1.4.2
>>>>>>> 2d53ba3e
```

If you want to be able to externalize your `agent` config file on your local machine (or VM) file system (instead of the above HTTP served config file), you'll need to add the Docker `volume` definition to the command:

```bash
docker run --rm -p 8083:8083 -p 8093:8093 \
    -v ${PWD}/prom-agent.conf:/prom-agent.conf \
    -e HOSTNAME=${HOSTNAME} \
    -e AGENT_CONFIG=/prom-agent.conf \
<<<<<<< HEAD
    pambrose/prometheus-agent:1.4.1
=======
    pambrose/prometheus-agent:1.4.2
>>>>>>> 2d53ba3e
```

The above assumes that you have the file `prom-agent.conf` in the current directory from which you're running the `docker` command.

Using the config file [simple.conf](https://raw.githubusercontent.com/pambrose/prometheus-proxy/master/examples/simple.conf),
the proxy and the agent metrics would be available from the proxy on *localhost* at:
*   http://localohost:8082/proxy_metrics
*   http://localohost:8083/agent_metrics

## Configuration

The Proxy and Agent use the [Typesafe Config](https://github.com/typesafehub/config) library for configuration.
Highlights include:
*   supports files in three formats: Java properties, JSON, and a human-friendly JSON superset ([HOCON](https://github.com/typesafehub/config#using-hocon-the-json-superset))
*   config files can be files or urls
*   config values can come from CLI options, environment vars, Java system properties, and/or config files.
*   config files can reference environment variables
  
The Proxy and Agent properties are described [here](https://github.com/pambrose/prometheus-proxy/blob/master/etc/config/config.conf).
The only required argument is an Agent config value, which should have an `agent.pathConfigs` value.


### Proxy CLI Options

| Options             | Env Var         | Property               |Default | Description                            |
|:--------------------|:----------------|:-----------------------|:-------|:---------------------------------------|
| -c --config          | PROXY_CONFIG    |                        |        | Agent config file or url                 |
| -p --port           | PROXY_PORT      | proxy.http.port        | 8080   | Proxy listen port                      |
| -a --agent_port     | AGENT_PORT      | proxy.agent.port       | 50051  | gRPC listen port for Agents            |
| -r --admin          | ADMIN_ENABLED   | proxy.admin.enabled    | false  | Enable admin servlets                  |
| -i --admin_port     | ADMIN_PORT      | proxy.admin.port       | 8092   | Admin servlets port                    |
| -e --metrics        | METRICS_ENABLED | proxy.metrics.enabled  | false  | Enable proxy metrics                   |
| -m --metrics_port   | METRICS_PORT    | proxy.metrics.port     | 8082   | Proxy metrics listen port              |
| -v --version        |                 |                        |        | Print version info and exit            |
| -u --usage          |                 |                        |        | Print usage message and exit           |
| -D                  |                 |                        |        | Dynamic property assignment            |


### Agent CLI Options

| Options             | Env Var         | Property               |Default | Description                            |
|:--------------------|:----------------|:-----------------------|:-------|:---------------------------------------|
| -c --config          | AGENT_CONFIG    |                        |        | Agent config file or url (required)      |
| -p --proxy          | PROXY_HOSTNAME  | agent.proxy.hostname   |        | Proxy hostname (can include :port)     |
| -n --name           | AGENT_NAME      | agent.name             |        | Agent name                             |
| -r --admin          | ADMIN_ENABLED   | agent.admin.enabled    | false  | Enable admin servlets                  |
| -i --admin_port     | ADMIN_PORT      | agent.admin.port       | 8093   | Admin servlets port                    |
| -e --metrics        | METRICS_ENABLED | agent.metrics.enabled  | false  | Enable agent metrics                   |
| -m --metrics_port   | METRICS_PORT    | agent.metrics.port     | 8083   | Agent metrics listen port              |
| -v --version        |                 |                        |        | Print version info and exit            |
| -u --usage          |                 |                        |        | Print usage message and exit           |
| -D                  |                 |                        |        | Dynamic property assignment            |

Misc notes:
*   If you want to customize the logging, include the java arg `-Dlogback.configurationFile=/path/to/logback.xml`
*   JSON config files must have a *.json* suffix
*   Java Properties config files must have a *.properties*  or *.prop* suffix
*   HOCON config files must have a *.conf* suffix
*   Option values are evaluated in the order: CLI, enviroment vars, and finally config file vals
*   Property values can be set as a java -D arg to  or as a proxy or agent jar -D arg.

### Admin Servlets

Three admin servlets are available when the `proxy.admin.enabled` or `agent.admin.enabled` properties are enabled:
*   /ping 
*   /threaddump
*   /healthcheck
*   /version

Descriptions of the servlets are [here](http://metrics.dropwizard.io/3.2.2/manual/servlets.html).
The path names can be changed in the configuration file. To disable an admin servlet, assign its path to "".

## Grafana 

[Grafana](https://grafana.com) dashboards for the Proxy and Agent are [here](https://github.com/pambrose/prometheus-proxy/tree/master/grafana).

## Related Links

*   [Prometheus.io](http://prometheus.io)
*   [gRPC](http://grpc.io)
*   [Typesafe Config](https://github.com/typesafehub/config)
*   [Zipkin]()

## Zipkin 

*   Run a Zipkin server with: `docker run -d -p 9411:9411 openzipkin/zipkin`
*   View Zipkin info at http://localhost:9411

Details on the Zipkin container are [here](https://github.com/openzipkin/docker-zipkin).<|MERGE_RESOLUTION|>--- conflicted
+++ resolved
@@ -97,13 +97,8 @@
 
 The docker images are available via:
 ```bash
-<<<<<<< HEAD
-docker pull pambrose/prometheus-proxy:1.4.1
-docker pull pambrose/prometheus-agent:1.4.1
-=======
 docker pull pambrose/prometheus-proxy:1.4.2
 docker pull pambrose/prometheus-agent:1.4.2
->>>>>>> 2d53ba3e
 ```
 
 Start the proxy and an agent in separate shells on your local machine:
@@ -112,22 +107,14 @@
 docker run --rm -p 8082:8082 -p 8092:8092 -p 50051:50051 -p 8080:8080 \
         -e HOSTNAME=${HOSTNAME} \
         -e METRICS_ENABLED=true \
-<<<<<<< HEAD
-        pambrose/prometheus-proxy:1.4.1
-=======
         pambrose/prometheus-proxy:1.4.2
->>>>>>> 2d53ba3e
 ```
 
 ```bash
 docker run --rm -p 8083:8083 -p 8093:8093 \
         -e HOSTNAME=${HOSTNAME} \
         -e AGENT_CONFIG='https://raw.githubusercontent.com/pambrose/prometheus-proxy/master/examples/simple.conf' \
-<<<<<<< HEAD
-        pambrose/prometheus-agent:1.4.1
-=======
         pambrose/prometheus-agent:1.4.2
->>>>>>> 2d53ba3e
 ```
 
 If you want to be able to externalize your `agent` config file on your local machine (or VM) file system (instead of the above HTTP served config file), you'll need to add the Docker `volume` definition to the command:
@@ -137,11 +124,7 @@
     -v ${PWD}/prom-agent.conf:/prom-agent.conf \
     -e HOSTNAME=${HOSTNAME} \
     -e AGENT_CONFIG=/prom-agent.conf \
-<<<<<<< HEAD
-    pambrose/prometheus-agent:1.4.1
-=======
     pambrose/prometheus-agent:1.4.2
->>>>>>> 2d53ba3e
 ```
 
 The above assumes that you have the file `prom-agent.conf` in the current directory from which you're running the `docker` command.
@@ -168,7 +151,7 @@
 
 | Options             | Env Var         | Property               |Default | Description                            |
 |:--------------------|:----------------|:-----------------------|:-------|:---------------------------------------|
-| -c --config          | PROXY_CONFIG    |                        |        | Agent config file or url                 |
+| -c --config         | PROXY_CONFIG    |                        |        | Agent config file or url               |
 | -p --port           | PROXY_PORT      | proxy.http.port        | 8080   | Proxy listen port                      |
 | -a --agent_port     | AGENT_PORT      | proxy.agent.port       | 50051  | gRPC listen port for Agents            |
 | -r --admin          | ADMIN_ENABLED   | proxy.admin.enabled    | false  | Enable admin servlets                  |
@@ -184,7 +167,7 @@
 
 | Options             | Env Var         | Property               |Default | Description                            |
 |:--------------------|:----------------|:-----------------------|:-------|:---------------------------------------|
-| -c --config          | AGENT_CONFIG    |                        |        | Agent config file or url (required)      |
+| -c --config         | AGENT_CONFIG    |                        |        | Agent config file or url (required)    |
 | -p --proxy          | PROXY_HOSTNAME  | agent.proxy.hostname   |        | Proxy hostname (can include :port)     |
 | -n --name           | AGENT_NAME      | agent.name             |        | Agent name                             |
 | -r --admin          | ADMIN_ENABLED   | agent.admin.enabled    | false  | Enable admin servlets                  |
